<<<<<<< HEAD
# Video Processing Worker

This project implements a standalone Video Processing Worker using gRPC in Python. It's designed to receive video chunks from a Master process (simulated by the test client), simulate encoding them to make them smaller, and store them as local shards. It also provides an RPC to retrieve the stored shard files.

## Project Components

- `worker.py`: Implements the Video Processing Worker service. It listens for incoming video chunks, processes them, and stores them.

- `test_worker_client.py`: A client script to test the video processing worker. It can read a video file, chunk it, send chunks to a worker, and retrieve the processed shards.

- `video_processing.proto`: Defines the gRPC service (`VideoProcessingService`) and the message structures used for communication between the Master (test client) and the Worker.

- `setup_env.sh`: A convenience script to set up a Python virtual environment, install dependencies, and compile _only_ the `video_processing.proto` file.

## Setup and Installation

1.  Clone or download the project files: Ensure you have the Python scripts (`worker.py`, `test_worker_client.py`), the Protobuf definition file (`video_processing.proto`), and the setup script (`setup_env.sh`) in the same directory.

2.  Make the setup script executable:

    ```
    chmod +x ./setup_env.sh

    ```

3.  Run the setup and compile script: This script will create a Python virtual environment (`venv`), install all necessary libraries (`grpcio`, `protobuf`, `grpcio-tools`), and compile your `video_processing.proto` file.

    ```
    ./setup_env.sh

    ```

4.  Activate the virtual environment: After running the script, your current terminal session should have the virtual environment activated. If you open a new terminal, you'll need to activate it manually:

    ```
    source ./venv/bin/activate

    ```

    You should see `(venv)` at the start of your terminal prompt, indicating the environment is active.

5.  Verify Protobuf Compilation: Check that `video_processing_pb2.py`, `video_processing_pb2_grpc.py`, and `video_processing_pb2.pyi` files have been created in your project directory. If the `setup_env.sh` script reported compilation errors, fix the issues in `video_processing.proto` and re-run the script.

## Running the System

Make sure your virtual environment is activated in each terminal session where you run a component.

### 1\. Start the Video Processing Worker (`worker.py`)

Run one or more instances of `worker.py`. Each worker needs a host and port to listen on.

Example (running a worker on port 50061):

```
source ./venv/bin/activate
python worker.py --host localhost --port 50061

```

### 2\. Use the Test Client (`test_worker_client.py`)

The test client simulates a Master sending video chunks to a worker and retrieving the processed shards. You'll need a video file for testing.

- Create a Test Video File (Optional): If you don't have a small video file, you can create one using `ffmpeg` (install `ffmpeg` if you don't have it):

  ```
  # Example using ffmpeg to create a dummy video
  ffmpeg -f lavfi -i testsrc=duration=5:size=320x240:rate=15 -f lavfi -i sine=duration=5:frequency=220 -c:v libx264 -c:a aac -strict experimental -shortest test_video_small.mp4

  ```

- Run the Test Client: Specify the worker's address, the path to your video file, the chunk size, and an output directory for retrieved shards.

  ```
  source ./venv/bin/activate
  python test_worker_client.py --worker localhost:50061 --video_path ./test_video_small.mp4 --chunk_size 524288 --output_dir ./retrieved_shards

  ```

  (Adjust `--worker`, `--video_path`, `--chunk_size` (e.g., 524288 for 512KB), and `--output_dir` as needed).

## Testing and Verification

- Worker Logs: Check the terminal where you ran `worker.py`. You should see logs indicating that it received chunks, simulated encoding, and stored shards in the `video_shards` directory (created in the same directory as `worker.py`).

- Client Output: The `test_worker_client.py` output will show the progress of sending chunks and retrieving shards. Look for "Chunk X processed successfully" and "Successfully retrieved and saved shard data".

- Retrieved Shards: Check the directory specified by `--output_dir` (e.g., `./retrieved_shards`). You should find files corresponding to the encoded chunks (e.g., `test_video_small.mp4_chunk_0.shard`, `test_video_small.mp4_chunk_1.shard`).

- Verify Shard Content (Optional): While the simulated encoding doesn't produce a standard video format, you can inspect the retrieved `.shard` files. Their size should be smaller than the original chunks. You can also try concatenating them (`cat retrieved_shards/*.shard > reconstructed.bin`) and attempting to open the `reconstructed.bin` file with a tolerant player like VLC, although it's unlikely to play correctly due to the simulated encoding.

## Further Development

- Integrate a real video encoding library (like `ffmpeg`) into the `worker.py`'s `ProcessChunk` method to produce actual encoded video segments.

- Develop a Master process that handles client video uploads, chunks the video, selects workers (potentially using a load balancing or simple adaptive strategy for workers), sends chunks, and manages the metadata of the stored shards.

- Implement a mechanism for the Master to reconstruct the full video from the stored shards based on client requests.
=======
# video_encoding_cmpe275
Class Project for Distributed Video Encoding for SJSU CMPE 275



# ISSUES

Todo items are listed in Issues. Please contact Ignol in discord server for issue assignments. 

If there is a * next to the issue, that means it's a desired but not essential feature.
>>>>>>> 10bfdcc8
<|MERGE_RESOLUTION|>--- conflicted
+++ resolved
@@ -1,5 +1,14 @@
-<<<<<<< HEAD
-# Video Processing Worker
+
+# Video Encoding for CMPE275
+Class Project for Distributed Video Encoding for SJSU CMPE 275
+
+# ISSUES
+
+Todo items are listed in Issues. Please contact Ignol in discord server for issue assignments. 
+
+If there is a * next to the issue, that means it's a desired but not essential feature.
+
+# Video Processing Worker Guide
 
 This project implements a standalone Video Processing Worker using gRPC in Python. It's designed to receive video chunks from a Master process (simulated by the test client), simulate encoding them to make them smaller, and store them as local shards. It also provides an RPC to retrieve the stored shard files.
 
@@ -97,15 +106,3 @@
 - Develop a Master process that handles client video uploads, chunks the video, selects workers (potentially using a load balancing or simple adaptive strategy for workers), sends chunks, and manages the metadata of the stored shards.
 
 - Implement a mechanism for the Master to reconstruct the full video from the stored shards based on client requests.
-=======
-# video_encoding_cmpe275
-Class Project for Distributed Video Encoding for SJSU CMPE 275
-
-
-
-# ISSUES
-
-Todo items are listed in Issues. Please contact Ignol in discord server for issue assignments. 
-
-If there is a * next to the issue, that means it's a desired but not essential feature.
->>>>>>> 10bfdcc8
