syntax = "proto3";

package replication;

// Service for client-master interactions and master-side operations
service MasterService {
  // New RPC: workers call this to join the cluster dynamically
  rpc RegisterWorker (RegisterWorkerRequest) returns (RegisterWorkerResponse);
  // Client streams UploadVideoChunk messages, server responds with one UploadVideoResponse
  rpc UploadVideo (stream UploadVideoChunk) returns (UploadVideoResponse);
  // Server streams RetrieveVideoChunk messages, client receives the stream
  rpc RetrieveVideo (RetrieveVideoRequest) returns (stream RetrieveVideoChunk);
  rpc GetVideoStatus (VideoStatusRequest) returns (VideoStatusResponse);
  // For workers to report shard processing status to the master
  rpc ReportWorkerShardStatus (ReportWorkerShardStatusRequest) returns (ReportWorkerShardStatusResponse);
}

<<<<<<< HEAD
// Service definition for video processing workers
service VideoProcessingService {
  // RPC for master to send a video chunk to a worker for processing
  rpc ProcessChunk (ProcessChunkRequest) returns (ProcessChunkResponse);
  // RPC for client/master to retrieve a processed shard file from a worker
  rpc GetShard (GetShardRequest) returns (GetShardResponse);
  // RPC for master to check health of worker nodes
  rpc CheckHealth (HealthCheckRequest) returns (HealthCheckResponse);
  // RPC for listing shards stored on a worker
  rpc ListShards (ListShardsRequest) returns (ListShardsResponse);
  // RPC for getting metadata for all chunks of a video
  rpc GetVideoMetadata (GetVideoMetadataRequest) returns (GetVideoMetadataResponse);
=======
// Request for a worker to register itself with the master
message RegisterWorkerRequest {
  string worker_address = 1;  // “host:port” of the worker
}

// Response from the master acknowledging registration
message RegisterWorkerResponse {
  bool   success = 1;
  string message = 2;
>>>>>>> 5266abe9
}

// Service for master-worker interactions (processing video shards)
service WorkerService {
  // Master sends shard to worker for processing (e.g., resizing)
  rpc ProcessShard (DistributeShardRequest) returns (ProcessShardResponse);
  // Master requests a processed shard from a worker
  rpc RequestShard (RequestShardRequest) returns (RequestShardResponse);
}

// Service for inter-node communication (e.g., elections, health checks)
service NodeService {
  rpc AnnounceMaster (MasterAnnouncement) returns (MasterAnnouncementResponse);
  rpc RequestVote (VoteRequest) returns (VoteResponse);
  rpc GetNodeStats (NodeStatsRequest) returns (NodeStatsResponse);
  // New RPC for clients or other nodes to discover the current master
  rpc GetCurrentMaster (GetCurrentMasterRequest) returns (GetCurrentMasterResponse);
  // New RPCs for node registration and topology management
  rpc ReportResourceScore(ReportResourceScoreRequest) returns (ReportResourceScoreResponse);
  rpc RegisterNode (RegisterNodeRequest) returns (RegisterNodeResponse);
  rpc UpdateNodeList (UpdateNodeListRequest) returns (UpdateNodeListResponse);
  rpc GetAllNodes (GetAllNodesRequest) returns (GetAllNodesResponse);
}

// --- Message Definitions ---

// For MasterService.UploadVideo (Streaming Request)
// The first message in the stream will contain metadata and the first chunk.
// Subsequent messages will contain only data chunks.
message UploadVideoChunk {
  string   video_id           = 1;
  bytes    data_chunk         = 2;
  bool     is_first_chunk     = 3;
  int32    target_width       = 4;  // existing
  int32    target_height      = 5;  // existing
  int32    upscale_width      = 6;  // new
  int32    upscale_height     = 7;  // new
  string   output_format      = 8;  // new, e.g. "mp4", "mkv", "webm"
  string   original_filename  = 9;
}

message UploadVideoResponse {
  string video_id = 1; // The definitive ID assigned by the master
  bool success = 2;
  string message = 3;
}

// For MasterService.RetrieveVideo (Streaming Response)
message RetrieveVideoRequest {
  string video_id = 1;
}

message RetrieveVideoChunk {
  string video_id = 1; // Include video_id for context
  bytes data_chunk = 2; // A chunk of the processed video data
  // Could add sequence number or is_last_chunk if needed, but gRPC stream handles end
}

// For MasterService.GetVideoStatus
message VideoStatusRequest {
  string video_id = 1;
}

message VideoStatusResponse {
  string video_id = 1;
  string status = 2;      // e.g., "processing", "completed", "failed", "not_found"
  string message = 3;      // More detailed information
}

// For MasterService.ReportWorkerShardStatus
message ReportWorkerShardStatusRequest {
    string video_id = 1;
    string shard_id = 2;
    string worker_address = 3;
    string status = 4; // e.g. "processed_successfully", "failed_processing"
}

message ReportWorkerShardStatusResponse {
    bool success = 1;
    string message = 2;
}

// For WorkerService.ProcessShard (Master sends this to Worker)
// Note: This request is also named DistributeShardRequest in the node.py logic
// as it contains all info for distribution and subsequent processing.
message DistributeShardRequest {
  string video_id = 1;
  string shard_id = 2;
  bytes shard_data = 3;
  int32 shard_index = 4;
  int32 total_shards = 5;
  int32 target_width = 6;
  int32 target_height = 7;
  string original_filename = 8; // Useful for worker to know original extension
}

message ProcessShardResponse {
  string shard_id = 1;
  bool success = 2;
  string message = 3;
}

// For WorkerService.RequestShard (Master requests this from Worker)
message RequestShardRequest {
  string shard_id = 1;
}

message RequestShardResponse {
  string shard_id = 1;
  bytes shard_data = 2;      // The processed shard data
  bool success = 3;
  string message = 4;
}

// For NodeService.AnnounceMaster
message MasterAnnouncement {
  string master_address = 1;  // e.g., "host:port"
  string node_id_of_master = 2; // Unique ID of the node that is master
  int32 term = 3; // The current term of the master
}

message MasterAnnouncementResponse {
  string status = 1;          // e.g., "Acknowledged by <node_id>"
  string node_id = 2; // The ID of the responding node
}

// New message definitions from mini3
message VoteRequest {
  int32 term = 1;
  string candidate_id = 2;
  float score = 3;
}

message VoteResponse {
  int32 term = 1;
  bool vote_granted = 2;
  string voter_id = 3;
}

message ResourceScoreRequest {
  string original_requester = 1;
  repeated string visited_nodes = 2;
}

message ResourceScoreResponse {
  string server_id = 1;
  float score = 2;
  float load_avg = 3;
  float io_wait = 4;
  float net_usage_mb = 5;
  float memory_stored_mb = 6;
  repeated ResourceScore collected_scores = 7;
}

message ResourceScore {
  string server_id = 1;
  float score = 2;
  float load_avg = 3;
  float io_wait = 4;
  float net_usage_mb = 5;
  float memory_stored_mb = 6;
}

message ReportResourceScoreRequest {
  string worker_address = 1;
  ResourceScore resource_score = 2;
}

message ReportResourceScoreResponse {
  bool success = 1;
  string message = 2;
}

message LeaderRequest {
  // Empty request
}

message ServerEndpoint {
  string server_id = 1;
  string address = 2;
  int32 port = 3;
}

message LeaderResponse {
  bool is_leader = 1;
  string leader_address = 2;
  int32 leader_port = 3;
  repeated ServerEndpoint server_endpoints = 4;
}

message RegisterNodeRequest {
  string node_id = 1;
  string address = 2;
  int32 port = 3;
}

message RegisterNodeResponse {
  bool success = 1;
  string current_leader = 2;
  repeated string nodes = 3;
}

message TopologyUpdateRequest {
  string update_type = 1;  // "add" or "remove"
  string node_id = 2;
  string address = 3;
  int32 port = 4;
}

message TopologyUpdateResponse {
  bool success = 1;
}

message NodeInfo {
  string node_id = 1;
  string address = 2;
  int32 port = 3;
}

message GetAllNodesRequest {}

message GetAllNodesResponse {
  repeated NodeInfo nodes = 1;
}

// For NodeService.GetNodeStats
message NodeStatsRequest {
  // No parameters needed for now, could add specific stat requests later
}

message NodeStatsResponse {
  string node_id = 1;
  string node_address = 2;
  bool is_master = 3;
  string current_master_address = 4;
  float cpu_utilization = 5;
  float memory_utilization = 6;
  int64 disk_space_free_shards = 7;    // Free space in worker's shard directory
  int64 disk_space_total_shards = 8;  // Total space in worker's shard directory
  int64 disk_space_free_masterdata = 9; // Free space in master's data directory
  int64 disk_space_total_masterdata = 10;// Total space in master's data directory
  int32 active_tasks = 11;             // Placeholder for active processing tasks
  int32 known_nodes_count = 12;        // Number of other nodes this node is aware of
  bool election_in_progress = 13;
  int32 current_term = 14; // The current term of this node
}

// For NodeService.GetCurrentMaster
message GetCurrentMasterRequest {
    // No fields needed
}

message GetCurrentMasterResponse {
    string master_address = 1; // The address of the current master
    int32 term = 2; // The current term of the master
    bool is_master_known = 3; // Indicates if this node knows who the master is
}

<<<<<<< HEAD
// --- Health Check Messages ---

message HealthCheckRequest {
  string master_id = 1; // Identifier of the master requesting the health check
}

message HealthCheckResponse {
  bool is_healthy = 1; // Whether the worker is healthy
  string worker_id = 2; // Identifier of the worker responding
  float cpu_utilization = 3; // Current CPU utilization (0-100)
  int64 memory_usage_bytes = 4; // Current memory usage in bytes
  int32 active_tasks = 5; // Number of tasks currently being processed
  string message = 6; // Additional health information or error message
}

// --- Shard Listing Messages ---

message ListShardsRequest {
  string video_id = 1; // Optional: If specified, list only shards for this video; if empty, list all videos
}

message ChunkInfo {
  int32 chunk_index = 1; // Index of the chunk in the original video
  string shard_location = 2; // Location where the shard is stored
  int64 size_bytes = 3; // Size of the shard in bytes
}

message VideoInfo {
  string video_id = 1; // Identifier for the video
  repeated ChunkInfo chunks = 2; // Information about each chunk/shard
}

message ListShardsResponse {
  bool success = 1; // Whether the operation was successful
  string worker_id = 2; // Identifier of the worker responding
  string message = 3; // Status or error message
  repeated VideoInfo videos = 4; // Information about videos and their shards
}

// --- Video Metadata Messages ---

message GetVideoMetadataRequest {
  string video_id = 1; // Identifier for the video to get metadata for
}

message VideoMetadata {
  string video_id = 1;
  string duration = 2;
  string resolution = 3;
  string codec = 4;
  int64 total_size = 5;
  int64 total_chunks = 6;
  string creation_timestamp = 7;
}

message ChunkMetadata {
  int32 chunk_index = 1; // Index of the chunk in the original video
  int64 original_size = 2; // Original size of the chunk in bytes
  int64 encoded_size = 3; // Size after encoding in bytes
  float compression_ratio = 4; // Ratio of encoded size to original size
  string shard_location = 5; // Location where the shard is stored
  string timestamp = 6; // When the chunk was processed
}

message GetVideoMetadataResponse {
  bool success = 1; // Whether the operation was successful
  string worker_id = 2; // Identifier of the worker responding
  string message = 3; // Status or error message
  repeated ChunkMetadata chunks_metadata = 4; // Metadata for each chunk
  VideoMetadata video_metadata = 5; // Overall video metadata
}

// --- Video Processing Messages ---

message ProcessChunkRequest {
  string video_id = 1;
  int32 chunk_index = 2;
  bytes chunk_data = 3;
}

message ProcessChunkResponse {
  bool success = 1;
  string worker_id = 2;
  string shard_location = 3; // Path or identifier where the shard was stored
  int64 original_size = 4;
  int64 encoded_size = 5;
  string message = 6;
}

// --- Get Shard Messages ---

message GetShardRequest {
  string shard_location = 1; // The path or identifier of the shard to retrieve
}

message GetShardResponse {
  bool success = 1;
  bytes shard_data = 2; // The binary content of the shard file
  string message = 3; // Status or error message
=======
// For NodeService.UpdateNodeList
message UpdateNodeListRequest {
  repeated string node_addresses = 1;  // List of all known nodes
  string master_address = 2;           // Current master address
}

message UpdateNodeListResponse {
  bool success = 1;
  string message = 2;
>>>>>>> 5266abe9
}<|MERGE_RESOLUTION|>--- conflicted
+++ resolved
@@ -15,7 +15,6 @@
   rpc ReportWorkerShardStatus (ReportWorkerShardStatusRequest) returns (ReportWorkerShardStatusResponse);
 }
 
-<<<<<<< HEAD
 // Service definition for video processing workers
 service VideoProcessingService {
   // RPC for master to send a video chunk to a worker for processing
@@ -28,17 +27,17 @@
   rpc ListShards (ListShardsRequest) returns (ListShardsResponse);
   // RPC for getting metadata for all chunks of a video
   rpc GetVideoMetadata (GetVideoMetadataRequest) returns (GetVideoMetadataResponse);
-=======
+}
+
 // Request for a worker to register itself with the master
 message RegisterWorkerRequest {
-  string worker_address = 1;  // “host:port” of the worker
+  string worker_address = 1;  // "host:port" of the worker
 }
 
 // Response from the master acknowledging registration
 message RegisterWorkerResponse {
   bool   success = 1;
   string message = 2;
->>>>>>> 5266abe9
 }
 
 // Service for master-worker interactions (processing video shards)
@@ -297,7 +296,6 @@
     bool is_master_known = 3; // Indicates if this node knows who the master is
 }
 
-<<<<<<< HEAD
 // --- Health Check Messages ---
 
 message HealthCheckRequest {
@@ -397,7 +395,8 @@
   bool success = 1;
   bytes shard_data = 2; // The binary content of the shard file
   string message = 3; // Status or error message
-=======
+}
+
 // For NodeService.UpdateNodeList
 message UpdateNodeListRequest {
   repeated string node_addresses = 1;  // List of all known nodes
@@ -407,5 +406,4 @@
 message UpdateNodeListResponse {
   bool success = 1;
   string message = 2;
->>>>>>> 5266abe9
 }